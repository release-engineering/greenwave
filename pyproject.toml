--- conflicted
+++ resolved
@@ -35,13 +35,8 @@
 python-dateutil = "^2.8.2"
 stomper = "^0.4.3"
 
-<<<<<<< HEAD
 flake8 = {version = "^4.0.1", optional = true}
-pytest = {version = "^6.2.5", optional = true}
-=======
-flake8 = {version = "^3.9.2", optional = true}
 pytest = {version = "^7.1.2", optional = true}
->>>>>>> fc6351e5
 pytest-cov = {version = "^3.0.0", optional = true}
 mock = {version = "^4.0.3", optional = true}
 
