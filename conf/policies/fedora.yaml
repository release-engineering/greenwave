--- conflicted
+++ resolved
@@ -122,10 +122,6 @@
 subject_type: koji_build
 rules:
   - !PassingTestCaseRule {test_case_name: dist.rpmdeplint}
-<<<<<<< HEAD
-
-=======
->>>>>>> c3cdf957
 # Policy for latest scenario test
 --- !Policy
 id: "compose-test-scenario"
